package org.cloudname.timber.server.handler.archiver;

import com.google.protobuf.ByteString;
import junit.framework.Assert;
import org.cloudname.idgen.IdGenerator;
import org.cloudname.log.archiver.WriteReport;
import org.cloudname.log.pb.Timber;
import org.joda.time.DateTime;
import org.junit.*;
import org.junit.rules.TemporaryFolder;

import java.io.BufferedReader;
import java.io.File;
import java.io.FileReader;
import java.io.IOException;
import java.util.*;
import java.util.concurrent.CountDownLatch;
import java.util.concurrent.TimeUnit;

/**
 * Test the MetadataHandler.
 * @author acidmoose
 */
public class MetadataHandlerTest {

    @Rule
    public TemporaryFolder temp = new TemporaryFolder();

    private IdGenerator idGenerator;

    @Before
    public void setup() {
        idGenerator = new IdGenerator(1L);
<<<<<<< HEAD
    }

    /**
     * Write a metadata entry for a simple LogEvent.
     * @throws IOException
     */
    @Test
    public void testSimpleWrite() throws IOException {
        final File mdFolder = temp.newFolder("simpleWriteFolder");
        final File slotFile = new File(mdFolder.getAbsolutePath() + "/slotfile");
        slotFile.createNewFile();

        final String id = "id";
        final MetadataHandler handler = MetadataHandler.getInstance();

        final Timber.LogEvent event = Timber.LogEvent.newBuilder()
            .setTimestamp(System.currentTimeMillis())
            .setConsistencyLevel(Timber.ConsistencyLevel.BESTEFFORT)
            .setLevel(100)
            .setId(id)
            .setHost("testHost")
            .setServiceName("testService")
            .setSource("testSource")
            .setPid(0)
            .setTid((int) Thread.currentThread().getId())
            .setType("T")
            .addPayload(
                Timber.Payload.newBuilder()
                    .setName("msg")
                    .setPayload(ByteString.copyFromUtf8("text")))
            .build();

        final WriteReport wr = new WriteReport(slotFile, 2, 3, 1);

        handler.write(event, wr);
        handler.flush();

        final File mdFile = new File(
            slotFile.getAbsolutePath() + MetadataHandler.METADATA_FILE_SUFFIX);

        Assert.assertTrue(slotFile.exists());

        final BufferedReader reader = new BufferedReader(new FileReader(mdFile));

        final String line = reader.readLine();
        reader.close();

        Assert.assertEquals(
            id +
                MetadataHandler.DELIMITER +
                1 +
                MetadataHandler.DELIMITER +
                2 +
                MetadataHandler.DELIMITER +
                3,
            line);
    }

    /**
     * Test that multiple threads can use the MetadataHandler without problems.
     * @throws InterruptedException
     * @throws IOException
     */
    @Test
    public void testMultipleThreadWrites() throws InterruptedException, IOException {
        final int numExecutingThreads = 10;
        final int numWriteRequestsPerThread = 10;

        final CountDownLatch startLatch = new CountDownLatch(numExecutingThreads);
        final CountDownLatch finishLatch
            = new CountDownLatch(numExecutingThreads * numExecutingThreads);

        final long startTimeoutMs = 10000L;
        final long endTimeout = startTimeoutMs + 10000L;

        final MetadataHandler handler = MetadataHandler.getInstance();

        final File mdFolder = temp.newFolder("multipleThreadFolder");
        final File slotFile = new File(mdFolder.getAbsolutePath() + "/slotfile");
        slotFile.createNewFile();
        final File slotMdFile =
            new File(slotFile.getAbsolutePath() + MetadataHandler.METADATA_FILE_SUFFIX);
        slotMdFile.createNewFile();

        final DateTime startDate = new DateTime("2010-12-31T23:50:00.000+01:00");

        for (int i = 0; i < numExecutingThreads; i++) {
            final Thread thread = new Thread(){
                public void run() {

                    // Wait for other threads to start.
                    startLatch.countDown();
                    try {
                        startLatch.await(startTimeoutMs, TimeUnit.MILLISECONDS);
                    } catch (InterruptedException e) {
                        // Error situation. Throw exception and crash the test.
                        throw new RuntimeException(e);
                    }

                    for (int j = 0; j < numWriteRequestsPerThread; j++) {
                        final Timber.LogEvent event =
                            generateEvent(idGenerator, startDate.toDate().getTime() + j);
                        final WriteReport wr = new WriteReport(slotFile, j, j, j);
                        handler.write(event, wr);
                        finishLatch.countDown();
                    }
                }
            };
            thread.start();
        }

        Assert.assertEquals("", true, finishLatch.await(endTimeout, TimeUnit.MILLISECONDS));

        handler.flush();

        final BufferedReader reader = new BufferedReader(
            new FileReader(slotFile.getAbsolutePath() + MetadataHandler.METADATA_FILE_SUFFIX));
        int counter = 0;
        while (reader.readLine() != null) {
            counter++;
        }

        reader.close();

        Assert.assertEquals(numExecutingThreads * numWriteRequestsPerThread, counter);
=======
>>>>>>> 75f35c8c
    }

    /**
     * Check the method for writing acks.
     * @throws IOException
     */
    @Test
    public void testWriteAck() throws IOException {
        final MetadataHandler handler = MetadataHandler.getInstance();
        final File file = temp.newFile("ackfile");

        handler.writeAck(file, "id");
        Assert.assertTrue(file.exists());
        final BufferedReader reader = new BufferedReader(
            new FileReader(file.getAbsolutePath() + MetadataHandler.METADATA_FILE_SUFFIX));
        String line = reader.readLine();
        Assert.assertEquals("File content is not correct.", "id", line);

        reader.close();
    }

    @Test
    @Ignore
    public void benchmarkBestCase() throws IOException {

        final File slotFile = temp.newFile();

        final MetadataHandler handler = MetadataHandler.getInstance();
        final int numEntries = 100000;

        final List<Timber.LogEvent> events = new ArrayList<Timber.LogEvent>();
        for (int i = 0; i < numEntries; i++) {
            events.add(i, generateEvent(idGenerator, i));
        }

        final List<WriteReport> writeReports = new ArrayList<WriteReport>();
        for (int i = 0; i < numEntries; i++) {
            writeReports.add(i, new WriteReport(slotFile, 0L, 0L, i));
        }

        final long start = System.currentTimeMillis();
        for (int i = 0; i < numEntries; i++) {
            handler.writeAck(writeReports.get(i).getSlotFile(), events.get(i).getId());
        }
        handler.flush();
        final long end = System.currentTimeMillis();

        System.out.println(numEntries + " entries written in " + (end-start) + " ms.");
    }

    @Test
    @Ignore
    public void benchmarkWorstCase() throws IOException {

        final File slotFile = temp.newFile();
        final File slotFile2 = temp.newFile();

        final MetadataHandler handler = MetadataHandler.getInstance();
        final int numEntries = 100000;

        final List<Timber.LogEvent> events = new ArrayList<Timber.LogEvent>();
        for (int i = 0; i < numEntries; i++) {
            events.add(i, generateEvent(idGenerator, i));
        }

        final List<WriteReport> writeReports = new ArrayList<WriteReport>();
        for (int i = 0; i < numEntries; i++) {
            writeReports.add(i, new WriteReport(((i % 2) == 0) ? slotFile : slotFile2, 0L, 0L, i));
        }

        final long start = System.currentTimeMillis();
        for (int i = 0; i < numEntries; i++) {
            handler.writeAck(writeReports.get(i).getSlotFile(), events.get(i).getId());
        }
        handler.flush();
        final long end = System.currentTimeMillis();

        System.out.println(numEntries + " entries written in " + (end-start) + " ms.");
    }

    private Timber.LogEvent generateEvent(final IdGenerator idGenerator, final long timestamp) {
        final Timber.LogEvent.Builder builder = Timber.LogEvent.newBuilder();
        builder
            .setTimestamp(timestamp)
            .setConsistencyLevel(Timber.ConsistencyLevel.SYNC)
            .setLevel(800)
            .setHost("host")
            .setServiceName("servicename")
            .setSource(MetadataHandlerTest.class.getName())
            .setPid(0)
            .setTid((int) Thread.currentThread().getId())
            .setType("T")
            .addPayload(
                Timber.Payload.newBuilder()
                    .setName("msg")
                    .setPayload(ByteString.copyFromUtf8("some payload")));
        if (idGenerator != null) {
            builder.setId(Long.toString(idGenerator.getNextId()));
        }
        return builder.build();
    }
}<|MERGE_RESOLUTION|>--- conflicted
+++ resolved
@@ -31,134 +31,6 @@
     @Before
     public void setup() {
         idGenerator = new IdGenerator(1L);
-<<<<<<< HEAD
-    }
-
-    /**
-     * Write a metadata entry for a simple LogEvent.
-     * @throws IOException
-     */
-    @Test
-    public void testSimpleWrite() throws IOException {
-        final File mdFolder = temp.newFolder("simpleWriteFolder");
-        final File slotFile = new File(mdFolder.getAbsolutePath() + "/slotfile");
-        slotFile.createNewFile();
-
-        final String id = "id";
-        final MetadataHandler handler = MetadataHandler.getInstance();
-
-        final Timber.LogEvent event = Timber.LogEvent.newBuilder()
-            .setTimestamp(System.currentTimeMillis())
-            .setConsistencyLevel(Timber.ConsistencyLevel.BESTEFFORT)
-            .setLevel(100)
-            .setId(id)
-            .setHost("testHost")
-            .setServiceName("testService")
-            .setSource("testSource")
-            .setPid(0)
-            .setTid((int) Thread.currentThread().getId())
-            .setType("T")
-            .addPayload(
-                Timber.Payload.newBuilder()
-                    .setName("msg")
-                    .setPayload(ByteString.copyFromUtf8("text")))
-            .build();
-
-        final WriteReport wr = new WriteReport(slotFile, 2, 3, 1);
-
-        handler.write(event, wr);
-        handler.flush();
-
-        final File mdFile = new File(
-            slotFile.getAbsolutePath() + MetadataHandler.METADATA_FILE_SUFFIX);
-
-        Assert.assertTrue(slotFile.exists());
-
-        final BufferedReader reader = new BufferedReader(new FileReader(mdFile));
-
-        final String line = reader.readLine();
-        reader.close();
-
-        Assert.assertEquals(
-            id +
-                MetadataHandler.DELIMITER +
-                1 +
-                MetadataHandler.DELIMITER +
-                2 +
-                MetadataHandler.DELIMITER +
-                3,
-            line);
-    }
-
-    /**
-     * Test that multiple threads can use the MetadataHandler without problems.
-     * @throws InterruptedException
-     * @throws IOException
-     */
-    @Test
-    public void testMultipleThreadWrites() throws InterruptedException, IOException {
-        final int numExecutingThreads = 10;
-        final int numWriteRequestsPerThread = 10;
-
-        final CountDownLatch startLatch = new CountDownLatch(numExecutingThreads);
-        final CountDownLatch finishLatch
-            = new CountDownLatch(numExecutingThreads * numExecutingThreads);
-
-        final long startTimeoutMs = 10000L;
-        final long endTimeout = startTimeoutMs + 10000L;
-
-        final MetadataHandler handler = MetadataHandler.getInstance();
-
-        final File mdFolder = temp.newFolder("multipleThreadFolder");
-        final File slotFile = new File(mdFolder.getAbsolutePath() + "/slotfile");
-        slotFile.createNewFile();
-        final File slotMdFile =
-            new File(slotFile.getAbsolutePath() + MetadataHandler.METADATA_FILE_SUFFIX);
-        slotMdFile.createNewFile();
-
-        final DateTime startDate = new DateTime("2010-12-31T23:50:00.000+01:00");
-
-        for (int i = 0; i < numExecutingThreads; i++) {
-            final Thread thread = new Thread(){
-                public void run() {
-
-                    // Wait for other threads to start.
-                    startLatch.countDown();
-                    try {
-                        startLatch.await(startTimeoutMs, TimeUnit.MILLISECONDS);
-                    } catch (InterruptedException e) {
-                        // Error situation. Throw exception and crash the test.
-                        throw new RuntimeException(e);
-                    }
-
-                    for (int j = 0; j < numWriteRequestsPerThread; j++) {
-                        final Timber.LogEvent event =
-                            generateEvent(idGenerator, startDate.toDate().getTime() + j);
-                        final WriteReport wr = new WriteReport(slotFile, j, j, j);
-                        handler.write(event, wr);
-                        finishLatch.countDown();
-                    }
-                }
-            };
-            thread.start();
-        }
-
-        Assert.assertEquals("", true, finishLatch.await(endTimeout, TimeUnit.MILLISECONDS));
-
-        handler.flush();
-
-        final BufferedReader reader = new BufferedReader(
-            new FileReader(slotFile.getAbsolutePath() + MetadataHandler.METADATA_FILE_SUFFIX));
-        int counter = 0;
-        while (reader.readLine() != null) {
-            counter++;
-        }
-
-        reader.close();
-
-        Assert.assertEquals(numExecutingThreads * numWriteRequestsPerThread, counter);
-=======
->>>>>>> 75f35c8c
     }
 
     /**
