--- conflicted
+++ resolved
@@ -210,9 +210,8 @@
         this.zk = builder.getZooKeeper();
         this.strategies = builder.getStrategies();
     }
-    
+
     @Override
-<<<<<<< HEAD
     public List<Endpoint> resolve(String addressExperssion) {
         Parameters parameters = new Parameters(addressExperssion);
 
@@ -220,11 +219,6 @@
         // not sure I am too fond of the check for negative values to
         // have some particular semantics.  That smells like a problem
         // waiting to happen.
-=======
-    public List<Endpoint> resolve(String addressExpression) {
-        Parameters parameters = new Parameters(addressExpression);
-               
->>>>>>> 483457fc
         List<Integer> instances = new ArrayList<Integer>();
         if (parameters.getInstance() > -1) {
             instances.add(parameters.getInstance());
