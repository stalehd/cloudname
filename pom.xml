--- conflicted
+++ resolved
@@ -42,14 +42,10 @@
     <cn.joda-time.version>2.0</cn.joda-time.version>
 
     <!-- Internal dependency versions -->
-<<<<<<< HEAD
-    <cn.version>2.10.1</cn.version>
-=======
-    <cn.version>2.11-SNAPSHOT</cn.version>
+    <cn.version>2.10.3</cn.version>
 
     <integrationSourceDirectory>src/integrationtest</integrationSourceDirectory>
     <integrationOutputDirectory>target/integrationtest-classes</integrationOutputDirectory>
->>>>>>> c780721d
   </properties>
 
   <modules>
